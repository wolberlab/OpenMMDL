# Changelog
All notable changes to this project will be documented in this file.

The format is based on [Keep a Changelog](https://keepachangelog.com/en/1.0.0/),
and this project adheres to [Semantic Versioning](https://semver.org/spec/v2.0.0.html).

<!--
The rules for this file:
  * entries are sorted newest-first.
  * summarize sets of changes - don't reproduce every git log comment here.
  * don't ever delete anything.
  * keep the format consistent:
    * do not use tabs but use spaces for formatting
    * 79 char width
    * YYYY-MM-DD date format (following ISO 8601)
  * accompany each entry with github issue/PR number (Issue #xyz)
-->

## [Unreleased]

### Authors
talagayev, NDoering99

### Added
- Changed to the use of RDKitConverter for Ligand recognition without -l flag in openmmdl_analysis (2025-04-10)
- Addition of MDontallo Visualization (2025-04-11)
- Addition of SMIRNOFF small molecule force field (2025-04-10, Issue #76)
- Addition of PyMOL support for visualization (2025-04-10)
- Added Dockerfile for image creation  (2025-04-10)
- Addition of citation page in documentation (2025-04-10)

### Fixed
<<<<<<< HEAD
- Fixed error cases, where ligand name was not specified (2025-04-22)
=======
- Fixed wrong color of the positive and negative ionizable interactions (2025-04-21, PR #137)
>>>>>>> 2eef60fd
- Fixed the XMLSerializer error appearing during simulation (2025-04-10, Issue #122)
- Fixed the sanitization implementation in OpenMMDL Setup (2025-04-09)

### Changed
<!-- Changes in existing functionality -->

### Deprecated
<!-- Soon-to-be removed features -->

### Removed
<!-- Removed features --><|MERGE_RESOLUTION|>--- conflicted
+++ resolved
@@ -30,11 +30,8 @@
 - Addition of citation page in documentation (2025-04-10)
 
 ### Fixed
-<<<<<<< HEAD
 - Fixed error cases, where ligand name was not specified (2025-04-22)
-=======
 - Fixed wrong color of the positive and negative ionizable interactions (2025-04-21, PR #137)
->>>>>>> 2eef60fd
 - Fixed the XMLSerializer error appearing during simulation (2025-04-10, Issue #122)
 - Fixed the sanitization implementation in OpenMMDL Setup (2025-04-09)
 
