<<<<<<< HEAD
__version__ = "1.0.0+751.g26e6c47.dirty"
=======
__version__ = "0.9.2.4"
>>>>>>> dd78d3c8
<|MERGE_RESOLUTION|>--- conflicted
+++ resolved
@@ -1,5 +1 @@
-<<<<<<< HEAD
-__version__ = "1.0.0+751.g26e6c47.dirty"
-=======
-__version__ = "0.9.2.4"
->>>>>>> dd78d3c8
+__version__ = "1.0.1.0"